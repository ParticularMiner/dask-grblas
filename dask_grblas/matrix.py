--- conflicted
+++ resolved
@@ -126,11 +126,7 @@
         meta = self._meta.kronecker(other._meta, op=op)
         return GbDelayed(self, 'kronecker', other, op, meta=meta)
 
-<<<<<<< HEAD
-    def apply(self, op, left=None, right=None):
-=======
     def apply(self, op, right=None, *, left=None):
->>>>>>> a7176c6d
         from .scalar import Scalar
 
         left_meta = left
